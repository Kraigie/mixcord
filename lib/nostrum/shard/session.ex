defmodule Nostrum.Shard.Session do
  @moduledoc false

  alias Nostrum.{Constants, Util}
  alias Nostrum.Shard.{Connector, Event, Payload}
  alias Nostrum.Struct.WSState

  require Logger

  use GenServer

  @gateway_qs "/?compress=zlib-stream&encoding=etf&v=6"

  # Maximum time the initial connection may take, in milliseconds.
  @timeout_connect 10_000
  # Maximum time the websocket upgrade may take, in milliseconds.
  @timeout_ws_upgrade 10_000

  def update_status(pid, status, game, stream, type) do
    {idle_since, afk} =
      case status do
        "idle" ->
          {Util.now(), true}

        _ ->
          {0, false}
      end

    payload = Payload.status_update_payload(idle_since, game, stream, status, afk, type)
    GenServer.cast(pid, {:status_update, payload})
  end

  def update_voice_state(pid, guild_id, channel_id, self_mute, self_deaf) do
    payload = Payload.update_voice_state_payload(guild_id, channel_id, self_mute, self_deaf)
    GenServer.cast(pid, {:update_voice_state, payload})
  end

  def request_guild_members(pid, guild_id, limit \\ 0) do
    payload = Payload.request_members_payload(guild_id, limit)
    GenServer.cast(pid, {:request_guild_members, payload})
  end

  def start_link([gateway, shard_num]) do
    GenServer.start_link(__MODULE__, [gateway, shard_num])
  end

  def init([_gateway, _shard_num] = args) do
    {:ok, nil, {:continue, args}}
  end

  def handle_continue([gateway, shard_num], nil) do
    Connector.block_until_connect()
    Logger.metadata(shard: shard_num)

    {:ok, worker} = :gun.open(:binary.bin_to_list(gateway), 443, %{protocols: [:http]})
    {:ok, :http} = :gun.await_up(worker, @timeout_connect)
    stream = :gun.ws_upgrade(worker, @gateway_qs)
    await_ws_upgrade(worker, stream)

    zlib_context = :zlib.open()
    :zlib.inflateInit(zlib_context)

    state = %WSState{
      conn_pid: self(),
      conn: worker,
      shard_num: shard_num,
      gateway: gateway <> @gateway_qs,
      last_heartbeat_ack: DateTime.utc_now(),
      heartbeat_ack: true,
      zlib_ctx: zlib_context
    }

    Logger.debug(fn -> "Websocket connection up on worker #{inspect(worker)}" end)

    {:noreply, state}
  end

  defp await_ws_upgrade(worker, stream) do
    # TODO: Once gun 2.0 is released, the block below can be simplified to:
    # {:upgrade, [<<"websocket">>], _headers} = :gun.await(worker, stream, @timeout_ws_upgrade)

    receive do
      {:gun_upgrade, ^worker, ^stream, [<<"websocket">>], _headers} ->
        :ok

      {:gun_error, ^worker, ^stream, reason} ->
        exit({:ws_upgrade_failed, reason})
    after
      @timeout_ws_upgrade ->
        Logger.error(fn ->
          "Cannot upgrade connection to Websocket after #{@timeout_ws_upgrade / 1000} seconds"
        end)

        exit(:timeout)
    end
  end

  def handle_info({:gun_ws, _worker, _stream, {:binary, frame}}, state) do
    payload =
      state.zlib_ctx
      |> :zlib.inflate(frame)
      |> :erlang.iolist_to_binary()
      |> :erlang.binary_to_term()

    state = %{state | seq: payload.s || state.seq}

    from_handle =
      payload.op
      |> Constants.atom_from_opcode()
      |> Event.handle(payload, state)

    case from_handle do
      {new_state, reply} ->
        :ok = :gun.ws_send(state.conn, {:binary, reply})
        {:noreply, new_state}

      new_state ->
        {:noreply, new_state}
    end
  end

  def handle_info({:gun_ws, _conn, _stream, {:close, errno, reason}}, state) do
    Logger.info("Shard websocket closed (errno #{errno}, reason #{inspect(reason)})")
    {:noreply, state}
  end

  def handle_info(
        {:gun_down, _conn, _proto, _reason, _killed_streams, _unprocessed_streams},
        state
      ) do
    # Try to cancel the internal timer, but
    # do not explode if it was already cancelled.
<<<<<<< HEAD
    :timer.cancel(state.timer_ref)
=======
    :timer.cancel(state.heartbeat_ref)
>>>>>>> 2dee20fe
    {:noreply, state}
  end

  def handle_info({:gun_up, worker, _proto}, state) do
    :ok = :zlib.inflateReset(state.zlib_ctx)
    stream = :gun.ws_upgrade(worker, @gateway_qs)
    await_ws_upgrade(worker, stream)
    Logger.warn("Reconnected after connection broke")
    {:noreply, %{state | heartbeat_ack: true}}
  end

  def handle_cast({:status_update, payload}, state) do
    :ok = :gun.ws_send(state.conn, {:binary, payload})
    {:noreply, state}
  end

  def handle_cast({:update_voice_state, payload}, state) do
    :ok = :gun.ws_send(state.conn, {:binary, payload})
    {:noreply, state}
  end

  def handle_cast({:request_guild_members, payload}, state) do
    :ok = :gun.ws_send(state.conn, {:binary, payload})
    {:noreply, state}
  end

  def handle_cast(:heartbeat, %{heartbeat_ack: false, heartbeat_ref: timer_ref} = state) do
    Logger.warn("heartbeat_ack not received in time, disconnecting")
<<<<<<< HEAD
    {:ok, :cancel} = :timer.cancel(state.timer_ref)
=======
    {:ok, :cancel} = :timer.cancel(timer_ref)
>>>>>>> 2dee20fe
    :gun.ws_send(state.conn, :close)
    {:noreply, state}
  end

  def handle_cast(:heartbeat, state) do
    {:ok, ref} =
      :timer.apply_after(state.heartbeat_interval, :gen_server, :cast, [
        state.conn_pid,
        :heartbeat
      ])

    :ok = :gun.ws_send(state.conn, {:binary, Payload.heartbeat_payload(state.seq)})

    {:noreply,
     %{state | heartbeat_ref: ref, heartbeat_ack: false, last_heartbeat_send: DateTime.utc_now()}}
  end
end<|MERGE_RESOLUTION|>--- conflicted
+++ resolved
@@ -130,11 +130,7 @@
       ) do
     # Try to cancel the internal timer, but
     # do not explode if it was already cancelled.
-<<<<<<< HEAD
-    :timer.cancel(state.timer_ref)
-=======
     :timer.cancel(state.heartbeat_ref)
->>>>>>> 2dee20fe
     {:noreply, state}
   end
 
@@ -163,11 +159,7 @@
 
   def handle_cast(:heartbeat, %{heartbeat_ack: false, heartbeat_ref: timer_ref} = state) do
     Logger.warn("heartbeat_ack not received in time, disconnecting")
-<<<<<<< HEAD
-    {:ok, :cancel} = :timer.cancel(state.timer_ref)
-=======
     {:ok, :cancel} = :timer.cancel(timer_ref)
->>>>>>> 2dee20fe
     :gun.ws_send(state.conn, :close)
     {:noreply, state}
   end
