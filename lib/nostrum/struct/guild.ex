defmodule Nostrum.Struct.Guild do
  @moduledoc """
  Struct representing a Discord guild.
  """

  alias Nostrum.Struct.Emoji
  alias Nostrum.Struct.Guild.{Channel, Member, Role, UnavailableGuild}
  alias Nostrum.Struct.VoiceState
  alias Nostrum.Util

  @typedoc "The guild's id"
  @type id :: integer

  @typedoc "The name of the guild."
  @type name :: String.t

  @typedoc "The hash of the guild's icon"
  @type icon :: String.t

  @typedoc "The hash of the guild's splash"
  @type splash :: String.t

  @typedoc "The id of the guild owner"
  @type owner_id :: integer

  @typedoc "The id of the voice region"
  @type region :: String.t

  @typedoc "The id of the guild's afk channel"
  @type afk_channel_id :: integer

  @typedoc "The time someone must be afk before being moved"
  @type afk_timeout :: integer

  @typedoc "Whether the guild is emeddable"
  @type embed_enabled :: boolean

  @typedoc "The id of the embedded channel"
  @type embed_channel_id :: integer

  @typedoc "The level of verification"
  @type verification_level :: integer

  @typedoc "Level of verification"
  @type default_message_notifications :: integer

  @typedoc "List of emojis as maps"
  @type emojis :: list(map)

  @typedoc "List of roles"
  @type roles :: list(Role.t)

  @typedoc "List of guild features"
  @type features :: list(map)

  @typedoc "Required MFA level of the guild"
  @type mfa_level :: integer

  @typedoc "Date the user joined the guild at"
  @type joined_at :: String.t

  @typedoc "Whether the guild is considered 'large'"
  @type large :: boolean

  @typedoc "Whether the guild is avaliable"
  @type unavailable :: boolean

  @typedoc "Total number of members in the guild"
  @type member_count :: integer

  @typedoc "List of voice states as maps"
  @type voice_states :: list(VoiceState.t)

  @typedoc "List of members"
  @type members :: list(Member.t)

  @typedoc "List of channels"
  @type channels :: list(Channel.t)

  @typedoc "List of simple presence maps"
  @type presences :: list(map)

  @type t :: %__MODULE__{
    id: id,
    name: name,
    icon: icon,
    splash: splash,
    owner_id: owner_id,
    region: region,
    afk_channel_id: afk_channel_id,
    afk_timeout: afk_timeout,
    embed_enabled: embed_enabled,
    embed_channel_id: embed_channel_id,
    verification_level: verification_level,
    default_message_notifications: default_message_notifications,
    roles: roles,
    emojis: emojis,
    features: features,
    mfa_level: mfa_level,
    joined_at: joined_at,
    large: large,
    unavailable: unavailable,
    member_count: member_count,
    voice_states: voice_states,
    members: members,
    presences: presences,
    channels: channels
  }

  @derive [Poison.Encoder]
  defstruct [
    :id,
    :name,
    :icon,
    :splash,
    :owner_id,
    :region,
    :afk_channel_id,
    :afk_timeout,
    :embed_enabled,
    :embed_channel_id,
    :verification_level,
    :default_message_notifications,
    :roles,
    :emojis,
    :features,
    :mfa_level,
    :joined_at, # REVIEW: How is this being calculated? I imagine it's a string, maybe we can parse it?
    :large,
    :unavailable,
    :member_count,
    :voice_states,
    :members,
    :presences,
    :channels
  ]

  @doc false
  def p_encode do
    %__MODULE__{
      emojis: [Emoji.p_encode],
      roles: [Role.p_encode],
      members: [Member.p_encode],
      channels: [Channel.p_encode],
      voice_states: [VoiceState.p_encode]
    }
  end

  def to_struct(%{unavailable: true} = map), do: UnavailableGuild.to_struct(map)
  def to_struct(map) do
    new = map
<<<<<<< HEAD
    |> Map.update(:emojis, %{}, &Util.list_to_struct_list(&1, Emoji))
    |> Map.update(:roles, %{}, &Util.list_to_struct_list(&1, Role))
    |> Map.update(:members, %{}, &Util.list_to_struct_list(&1, Member))
    |> Map.update(:channels, %{}, &Util.list_to_struct_list(&1, Channel))
    |> Map.update(:voice_states, %{}, &Util.list_to_struct_list(&1, VoiceState))
=======
    |> Map.update(:emojis, [], &Util.list_to_struct_list(&1, Emoji))
    |> Map.update(:roles, [], &Util.list_to_struct_list(&1, Role))
    |> Map.update(:members, [], &Util.list_to_struct_list(&1, Member))
    |> Map.update(:channels, [], &Util.list_to_struct_list(&1, Channel))
>>>>>>> aeeb9e20
    struct(__MODULE__, new)
  end
end<|MERGE_RESOLUTION|>--- conflicted
+++ resolved
@@ -149,18 +149,11 @@
   def to_struct(%{unavailable: true} = map), do: UnavailableGuild.to_struct(map)
   def to_struct(map) do
     new = map
-<<<<<<< HEAD
-    |> Map.update(:emojis, %{}, &Util.list_to_struct_list(&1, Emoji))
-    |> Map.update(:roles, %{}, &Util.list_to_struct_list(&1, Role))
-    |> Map.update(:members, %{}, &Util.list_to_struct_list(&1, Member))
-    |> Map.update(:channels, %{}, &Util.list_to_struct_list(&1, Channel))
-    |> Map.update(:voice_states, %{}, &Util.list_to_struct_list(&1, VoiceState))
-=======
     |> Map.update(:emojis, [], &Util.list_to_struct_list(&1, Emoji))
     |> Map.update(:roles, [], &Util.list_to_struct_list(&1, Role))
     |> Map.update(:members, [], &Util.list_to_struct_list(&1, Member))
     |> Map.update(:channels, [], &Util.list_to_struct_list(&1, Channel))
->>>>>>> aeeb9e20
+    |> Map.update(:voice_states, %{}, &Util.list_to_struct_list(&1, VoiceState))
     struct(__MODULE__, new)
   end
 end