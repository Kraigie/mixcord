defmodule Nostrum.Mixfile do
  use Mix.Project

  def project do
    [
      app: :nostrum,
      version: "0.4.4",
      elixir: "~> 1.9",
      elixirc_paths: elixirc_paths(Mix.env()),
      build_embedded: Mix.env() == :prod,
      start_permanent: Mix.env() == :prod,
      description: "An elixir Discord library",
      package: package(),
      name: "Nostrum",
      source_url: "https://github.com/kraigie/nostrum",
      homepage_url: "https://github.com/kraigie/nostrum",
      deps: deps(),
      docs: docs(),
      aliases: aliases()
    ]
  end

  defp elixirc_paths(:test), do: ["lib", "test"]
  defp elixirc_paths(_), do: ["lib"]

  def application do
    [
      extra_applications: [:logger, :inets],
      mod: {Nostrum.Application, []}
    ]
  end

  # "How to" shamelessly copied from the nerves project.
  # https://github.com/nerves-project/nerves/tree/master/docs
  def docs do
    [
      main: "intro",
      extras: extras(),
      groups_for_modules: groups_for_modules()
    ]
  end

  def extras do
    [
      "docs/static/Intro.md",
      "docs/static/API.md",
      "docs/static/State.md",
      "docs/static/Events.md",
      "docs/static/Consumers.md",
<<<<<<< HEAD
      "docs/static/Voice.md"
=======
      "docs/static/Gateway Intents.md"
>>>>>>> 60767eea
    ]
  end

  def groups_for_modules do
    [
      Api: [
        ~r/Nostrum.Api/
      ],
      Cache: [
        ~r/Nostrum.Cache/
      ],
      Structs: [
        ~r/Nostrum.Struct/
      ]
    ]
  end

  def aliases do
    [
      lint: ["format --check-formatted", "credo --strict"]
    ]
  end

  def package do
    [
      name: :nostrum,
      licenses: ["MIT"],
      maintainers: ["Craig Dazey"],
      links: %{
        "GitHub" => "https://github.com/Kraigie/nostrum/",
        "Docs" => "https://kraigie.github.io/nostrum/"
      }
    ]
  end

  defp deps do
    [
      {:httpoison, "~> 1.7"},
      {:poison, "~> 3.0"},
      {:gun, "~> 1.3"},
      {:kcl, "~> 1.3"},
      {:porcelain, "~> 2.0"},
      {:ex_doc, "~> 0.14", only: :dev},
      {:credo, "~> 0.4", only: [:dev, :test]},
      {:dialyxir, "~> 0.5", only: [:dev], runtime: false},
      {:gen_stage, "~> 0.11"},
      {:recon, "~> 2.3", only: :dev}
    ]
  end
end<|MERGE_RESOLUTION|>--- conflicted
+++ resolved
@@ -47,11 +47,8 @@
       "docs/static/State.md",
       "docs/static/Events.md",
       "docs/static/Consumers.md",
-<<<<<<< HEAD
       "docs/static/Voice.md"
-=======
       "docs/static/Gateway Intents.md"
->>>>>>> 60767eea
     ]
   end
 
